--- conflicted
+++ resolved
@@ -29,19 +29,10 @@
   MockAsyncStream();
   ~MockAsyncStream();
 
-<<<<<<< HEAD
-  void sendRawMessage(Buffer::InstancePtr request, bool end_stream) {
-    sendRawMessage_(*request, end_stream);
-  }
-
-  MOCK_METHOD2_T(sendMessage, void(const Protobuf::Message& request, bool end_stream));
-  MOCK_METHOD2_T(sendRawMessage_, void(Buffer::Instance& request, bool end_stream));
-=======
   void sendMessageRaw(Buffer::InstancePtr&& request, bool end_stream) {
     sendMessageRaw_(request, end_stream);
   }
   MOCK_METHOD2_T(sendMessageRaw_, void(Buffer::InstancePtr& request, bool end_stream));
->>>>>>> 4fa3e9fa
   MOCK_METHOD0_T(closeStream, void());
   MOCK_METHOD0_T(resetStream, void());
 };
@@ -81,29 +72,6 @@
 
 class MockAsyncClient : public RawAsyncClient {
 public:
-<<<<<<< HEAD
-  AsyncRequest* sendRaw(absl::string_view service_full_name, absl::string_view method_name,
-                        Buffer::InstancePtr request, RawAsyncRequestCallbacks& callbacks,
-                        Tracing::Span& parent_span,
-                        const absl::optional<std::chrono::milliseconds>& timeout) {
-    return sendRaw_(service_full_name, method_name, *request, callbacks, parent_span, timeout);
-  }
-
-  MOCK_METHOD5_T(send, AsyncRequest*(const Protobuf::MethodDescriptor& service_method,
-                                     const Protobuf::Message& request,
-                                     AsyncRequestCallbacks& callbacks, Tracing::Span& parent_span,
-                                     const absl::optional<std::chrono::milliseconds>& timeout));
-  MOCK_METHOD6_T(sendRaw_,
-                 AsyncRequest*(absl::string_view service_full_name, absl::string_view method_name,
-                               Buffer::Instance& request, RawAsyncRequestCallbacks& callbacks,
-                               Tracing::Span& parent_span,
-                               const absl::optional<std::chrono::milliseconds>& timeout));
-  MOCK_METHOD2_T(start, AsyncStream*(const Protobuf::MethodDescriptor& service_method,
-                                     AsyncStreamCallbacks& callbacks));
-  MOCK_METHOD3_T(startRaw,
-                 AsyncStream*(absl::string_view service_full_name, absl::string_view method_name,
-                              RawAsyncStreamCallbacks& callbacks));
-=======
   MOCK_METHOD6_T(sendRaw,
                  AsyncRequest*(absl::string_view service_full_name, absl::string_view method_name,
                                Buffer::InstancePtr&& request, RawAsyncRequestCallbacks& callbacks,
@@ -112,7 +80,6 @@
   MOCK_METHOD3_T(startRaw,
                  RawAsyncStream*(absl::string_view service_full_name, absl::string_view method_name,
                                  RawAsyncStreamCallbacks& callbacks));
->>>>>>> 4fa3e9fa
 };
 
 class MockAsyncClientFactory : public AsyncClientFactory {
