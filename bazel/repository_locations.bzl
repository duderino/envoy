--- conflicted
+++ resolved
@@ -231,7 +231,6 @@
         strip_prefix = "subpar-2.0.0",
         urls = ["https://github.com/google/subpar/archive/2.0.0.tar.gz"],
     ),
-<<<<<<< HEAD
     org_llvm_llvm = dict(
         sha256 = "b6d6c324f9c71494c0ccaf3dac1f16236d970002b42bb24a6c9e1634f7d0f4e2",
         strip_prefix = "llvm-6.0.1.src",
@@ -255,7 +254,7 @@
         # TODO(PiotrSikora): switch to local compiler and provide single platform-agnostic archive.
         sha256 = "f84e423417db0b03b96e853b7d92f69be7d4936a33d1e8e05848fb146925ff68",
         urls = ["https://storage.googleapis.com/envoyproxy-wee8/wee8-7.5.288.22-macos-x86_64.tar.gz"],
-=======
+    ),
     io_opencensus_cpp = dict(
         sha256 = "d6d68704c419a9e892bd1f942e09509ebc5a318499a1abcf2c09734e5dc56e19",
         strip_prefix = "opencensus-cpp-1145dd77ffb7a2845c71c8e6ca188ef55e4ff607",
@@ -265,7 +264,6 @@
         sha256 = "821aeb78421375f70e55381c9ad2474bf279fc454b791b7e95fc83562951c690",
         strip_prefix = "curl-7.65.1",
         urls = ["https://github.com/curl/curl/releases/download/curl-7_65_1/curl-7.65.1.tar.gz"],
->>>>>>> 4fa3e9fa
     ),
     com_googlesource_quiche = dict(
         # Static snapshot of https://quiche.googlesource.com/quiche/+archive/7bf7c3c358eb954e463bde14ea27444f4bd8ea05.tar.gz
