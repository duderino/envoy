REPOSITORY_LOCATIONS = dict(
    bazel_gazelle = dict(
        sha256 = "3c681998538231a2d24d0c07ed5a7658cb72bfb5fd4bf9911157c0e9ac6a2687",
        urls = ["https://github.com/bazelbuild/bazel-gazelle/releases/download/0.17.0/bazel-gazelle-0.17.0.tar.gz"],
    ),
    boringssl = dict(
        # Use commits from branch "chromium-stable-with-bazel"
        sha256 = "448773376d063b1e9a19e4fd41002d1a31a968a13be20b3b66ecd4aab9cf14a8",
        strip_prefix = "boringssl-e534d74f5732e1aeebd514f05271d089c530c2f9",
        # chromium-75.0.3770.80
        urls = ["https://github.com/google/boringssl/archive/e534d74f5732e1aeebd514f05271d089c530c2f9.tar.gz"],
    ),
    boringssl_fips = dict(
        sha256 = "b12ad676ee533824f698741bd127f6fbc82c46344398a6d78d25e62c6c418c73",
        # fips-20180730
        urls = ["https://commondatastorage.googleapis.com/chromium-boringssl-docs/fips/boringssl-66005f41fbc3529ffe8d007708756720529da20d.tar.xz"],
    ),
    com_google_absl = dict(
        sha256 = "7ddf863ddced6fa5bf7304103f9c7aa619c20a2fcf84475512c8d3834b9d14fa",
        strip_prefix = "abseil-cpp-61c9bf3e3e1c28a4aa6d7f1be4b37fd473bb5529",
        # 2019-06-05
        urls = ["https://github.com/abseil/abseil-cpp/archive/61c9bf3e3e1c28a4aa6d7f1be4b37fd473bb5529.tar.gz"],
    ),
    com_github_apache_thrift = dict(
        sha256 = "7d59ac4fdcb2c58037ebd4a9da5f9a49e3e034bf75b3f26d9fe48ba3d8806e6b",
        strip_prefix = "thrift-0.11.0",
        urls = ["https://files.pythonhosted.org/packages/c6/b4/510617906f8e0c5660e7d96fbc5585113f83ad547a3989b80297ac72a74c/thrift-0.11.0.tar.gz"],
    ),
    com_github_c_ares_c_ares = dict(
        sha256 = "bbaab13d6ad399a278d476f533e4d88a7ec7d729507348bb9c2e3b207ba4c606",
        strip_prefix = "c-ares-d7e070e7283f822b1d2787903cce3615536c5610",
        # 2019-06-19
        # 27 new commits from release-1.15.0. Upgrade for commit 7d3591ee8a1a63e7748e68e6d880bd1763a32885 "getaddrinfo enhancements" and follow up fixes.
        # Use getaddrinfo to query DNS record and TTL.
        # TODO(crazyxy): Update to release-1.16.0 when it is released.
        urls = ["https://github.com/c-ares/c-ares/archive/d7e070e7283f822b1d2787903cce3615536c5610.tar.gz"],
    ),
    com_github_circonus_labs_libcircllhist = dict(
        sha256 = "8165aa25e529d7d4b9ae849d3bf30371255a99d6db0421516abcff23214cdc2c",
        strip_prefix = "libcircllhist-63a16dd6f2fc7bc841bb17ff92be8318df60e2e1",
        # 2019-02-11
        urls = ["https://github.com/circonus-labs/libcircllhist/archive/63a16dd6f2fc7bc841bb17ff92be8318df60e2e1.tar.gz"],
    ),
    com_github_cyan4973_xxhash = dict(
        sha256 = "b34792646d5e19964bb7bba24f06cb13aecaac623ab91a54da08aa19d3686d7e",
        strip_prefix = "xxHash-0.7.0",
        urls = ["https://github.com/Cyan4973/xxHash/archive/v0.7.0.tar.gz"],
    ),
    com_github_envoyproxy_sqlparser = dict(
        sha256 = "425dfee0c4fe9aff8acf2365cde3dd2ba7fb878d2ba37562d33920e34c40c05e",
        strip_prefix = "sql-parser-5f50c68bdf5f107692bb027d1c568f67597f4d7f",
        urls = ["https://github.com/envoyproxy/sql-parser/archive/5f50c68bdf5f107692bb027d1c568f67597f4d7f.tar.gz"],
    ),
    com_github_eile_tclap = dict(
        sha256 = "f0ede0721dddbb5eba3a47385a6e8681b14f155e1129dd39d1a959411935098f",
        strip_prefix = "tclap-tclap-1-2-1-release-final",
        urls = ["https://github.com/eile/tclap/archive/tclap-1-2-1-release-final.tar.gz"],
    ),
    com_github_fmtlib_fmt = dict(
        sha256 = "4c0741e10183f75d7d6f730b8708a99b329b2f942dad5a9da3385ab92bb4a15c",
        strip_prefix = "fmt-5.3.0",
        urls = ["https://github.com/fmtlib/fmt/releases/download/5.3.0/fmt-5.3.0.zip"],
    ),
    com_github_gabime_spdlog = dict(
        sha256 = "160845266e94db1d4922ef755637f6901266731c4cb3b30b45bf41efa0e6ab70",
        strip_prefix = "spdlog-1.3.1",
        urls = ["https://github.com/gabime/spdlog/archive/v1.3.1.tar.gz"],
    ),
    com_github_google_libprotobuf_mutator = dict(
        sha256 = "97b3639630040f41c45f45838ab00b78909e6b4cb69c8028e01302bea5b79495",
        strip_prefix = "libprotobuf-mutator-c3d2faf04a1070b0b852b0efdef81e1a81ba925e",
        # 2018-03-06
        urls = ["https://github.com/google/libprotobuf-mutator/archive/c3d2faf04a1070b0b852b0efdef81e1a81ba925e.tar.gz"],
    ),
    com_github_gperftools_gperftools = dict(
        # TODO(cmluciano): Bump to release 2.8
        # This sha is specifically chosen to fix ppc64le builds that require inclusion
        # of asm/ptrace.h
        sha256 = "18574813a062eee487bc1b761e8024a346075a7cb93da19607af362dc09565ef",
        strip_prefix = "gperftools-fc00474ddc21fff618fc3f009b46590e241e425e",
        urls = ["https://github.com/gperftools/gperftools/archive/fc00474ddc21fff618fc3f009b46590e241e425e.tar.gz"],
    ),
    com_github_grpc_grpc = dict(
        sha256 = "bcb01ac7029a7fb5219ad2cbbc4f0a2df3ef32db42e236ce7814597f4b04b541",
        strip_prefix = "grpc-79a8b5289e3122d2cea2da3be7151d37313d6f46",
        # Commit from 2019-05-30
        urls = ["https://github.com/grpc/grpc/archive/79a8b5289e3122d2cea2da3be7151d37313d6f46.tar.gz"],
    ),
    com_github_luajit_luajit = dict(
        sha256 = "409f7fe570d3c16558e594421c47bdd130238323c9d6fd6c83dedd2aaeb082a8",
        strip_prefix = "LuaJIT-2.1.0-beta3",
        urls = ["https://github.com/LuaJIT/LuaJIT/archive/v2.1.0-beta3.tar.gz"],
    ),
    com_github_nanopb_nanopb = dict(
        sha256 = "5fb4dab0b7f6a239908407fe07c9d03877cd0502abb637e38c41091cb9c1d438",
        strip_prefix = "nanopb-0.3.9.3",
        urls = ["https://github.com/nanopb/nanopb/archive/0.3.9.3.tar.gz"],
    ),
    com_github_nghttp2_nghttp2 = dict(
        sha256 = "fe9a75ec44e3a2e8f7f0cb83ad91e663bbc4c5085baf37b57ee2610846d7cf5d",
        strip_prefix = "nghttp2-1.38.0",
        urls = ["https://github.com/nghttp2/nghttp2/releases/download/v1.38.0/nghttp2-1.38.0.tar.gz"],
    ),
    io_opentracing_cpp = dict(
        sha256 = "015c4187f7a6426a2b5196f0ccd982aa87f010cf61f507ae3ce5c90523f92301",
        strip_prefix = "opentracing-cpp-1.5.1",
        urls = ["https://github.com/opentracing/opentracing-cpp/archive/v1.5.1.tar.gz"],
    ),
    com_lightstep_tracer_cpp = dict(
        sha256 = "defbf471facfebde6523ca1177529b63784893662d4ef2c60db074be8aef0634",
        strip_prefix = "lightstep-tracer-cpp-0.8.0",
        urls = ["https://github.com/lightstep/lightstep-tracer-cpp/archive/v0.8.0.tar.gz"],
    ),
    com_github_datadog_dd_opentracing_cpp = dict(
        sha256 = "a3d1c03e7af570fa64c01df259e6e9bb78637a6bd9c65c6bf7e8703e466dc22f",
        strip_prefix = "dd-opentracing-cpp-0.4.2",
        urls = ["https://github.com/DataDog/dd-opentracing-cpp/archive/v0.4.2.tar.gz"],
    ),
    com_github_google_benchmark = dict(
        sha256 = "3c6a165b6ecc948967a1ead710d4a181d7b0fbcaa183ef7ea84604994966221a",
        strip_prefix = "benchmark-1.5.0",
        urls = ["https://github.com/google/benchmark/archive/v1.5.0.tar.gz"],
    ),
    com_github_libevent_libevent = dict(
        sha256 = "549d34065eb2485dfad6c8de638caaa6616ed130eec36dd978f73b6bdd5af113",
        # This SHA includes the new "prepare" and "check" watchers, used for event loop performance
        # stats (see https://github.com/libevent/libevent/pull/793) and the fix for a race condition
        # in the watchers (see https://github.com/libevent/libevent/pull/802).
        # This also includes the fixes for https://github.com/libevent/libevent/issues/806
        # and https://github.com/lyft/envoy-mobile/issues/215.
        # TODO(mergeconflict): Update to v2.2 when it is released.
        strip_prefix = "libevent-0d7d85c2083f7a4c9efe01c061486f332b576d28",
        # 2019-07-02
        urls = ["https://github.com/libevent/libevent/archive/0d7d85c2083f7a4c9efe01c061486f332b576d28.tar.gz"],
    ),
    net_zlib = dict(
        # TODO(moderation): revert to com_github_madler_zlib name pending resolution of workaround
        # in rules_go https://github.com/bazelbuild/rules_go/blob/master/go/private/repositories.bzl#L87-L101
        # for issue in protocolbuffers/protobuf https://github.com/protocolbuffers/protobuf/issues/5472
        sha256 = "629380c90a77b964d896ed37163f5c3a34f6e6d897311f1df2a7016355c45eff",
        strip_prefix = "zlib-1.2.11",
        urls = ["https://github.com/madler/zlib/archive/v1.2.11.tar.gz"],
    ),
    com_github_jbeder_yaml_cpp = dict(
        sha256 = "53dcffd55f3433b379fcc694f45c54898711c0e29159a7bd02e82a3e0253bac3",
        strip_prefix = "yaml-cpp-0f9a586ca1dc29c2ecb8dd715a315b93e3f40f79",
        urls = ["https://github.com/jbeder/yaml-cpp/archive/0f9a586ca1dc29c2ecb8dd715a315b93e3f40f79.tar.gz"],
    ),
    com_github_msgpack_msgpack_c = dict(
        sha256 = "bda49f996a73d2c6080ff0523e7b535917cd28c8a79c3a5da54fc29332d61d1e",
        strip_prefix = "msgpack-c-cpp-3.1.1",
        urls = ["https://github.com/msgpack/msgpack-c/archive/cpp-3.1.1.tar.gz"],
    ),
    com_github_google_jwt_verify = dict(
        sha256 = "8ab9a0b3f8b7eab5f1cd059920e81fdc138cd4ee657c1412af891652929885c5",
        strip_prefix = "jwt_verify_lib-6356535ae83a3f1820b6b06dae80cd6a0a03e7f2",
        # 2019-07-01
        urls = ["https://github.com/google/jwt_verify_lib/archive/6356535ae83a3f1820b6b06dae80cd6a0a03e7f2.tar.gz"],
    ),
    com_github_nodejs_http_parser = dict(
        sha256 = "ef26268c54c8084d17654ba2ed5140bffeffd2a040a895ffb22a6cca3f6c613f",
        strip_prefix = "http-parser-2.9.0",
        urls = ["https://github.com/nodejs/http-parser/archive/v2.9.0.tar.gz"],
    ),
    com_github_pallets_jinja = dict(
        sha256 = "e9baab084b8d84b511c75aca98bba8585041dbe971d5476ee53d9c6eea1b58b3",
        strip_prefix = "jinja-2.10.1",
        urls = ["https://github.com/pallets/jinja/archive/2.10.1.tar.gz"],
    ),
    com_github_pallets_markupsafe = dict(
        sha256 = "222a10e3237d92a9cd45ed5ea882626bc72bc5e0264d3ed0f2c9129fa69fc167",
        strip_prefix = "markupsafe-1.1.1/src",
        urls = ["https://github.com/pallets/markupsafe/archive/1.1.1.tar.gz"],
    ),
    com_github_tencent_rapidjson = dict(
        sha256 = "bf7ced29704a1e696fbccf2a2b4ea068e7774fa37f6d7dd4039d0787f8bed98e",
        strip_prefix = "rapidjson-1.1.0",
        urls = ["https://github.com/Tencent/rapidjson/archive/v1.1.0.tar.gz"],
    ),
    com_github_twitter_common_lang = dict(
        sha256 = "56d1d266fd4767941d11c27061a57bc1266a3342e551bde3780f9e9eb5ad0ed1",
        strip_prefix = "twitter.common.lang-0.3.9/src",
        urls = ["https://files.pythonhosted.org/packages/08/bc/d6409a813a9dccd4920a6262eb6e5889e90381453a5f58938ba4cf1d9420/twitter.common.lang-0.3.9.tar.gz"],
    ),
    com_github_twitter_common_rpc = dict(
        sha256 = "0792b63fb2fb32d970c2e9a409d3d00633190a22eb185145fe3d9067fdaa4514",
        strip_prefix = "twitter.common.rpc-0.3.9/src",
        urls = ["https://files.pythonhosted.org/packages/be/97/f5f701b703d0f25fbf148992cd58d55b4d08d3db785aad209255ee67e2d0/twitter.common.rpc-0.3.9.tar.gz"],
    ),
    com_github_twitter_common_finagle_thrift = dict(
        sha256 = "1e3a57d11f94f58745e6b83348ecd4fa74194618704f45444a15bc391fde497a",
        strip_prefix = "twitter.common.finagle-thrift-0.3.9/src",
        urls = ["https://files.pythonhosted.org/packages/f9/e7/4f80d582578f8489226370762d2cf6bc9381175d1929eba1754e03f70708/twitter.common.finagle-thrift-0.3.9.tar.gz"],
    ),
    com_google_googletest = dict(
        sha256 = "cbd251a40485fddd44cdf641af6df2953d45695853af6d68aeb11c7efcde6771",
        strip_prefix = "googletest-d7003576dd133856432e2e07340f45926242cc3a",
        # TODO(akonradi): Switch this back to a released version later than 1.8.1 once there is
        # one available.
        urls = ["https://github.com/google/googletest/archive/d7003576dd133856432e2e07340f45926242cc3a.tar.gz"],
    ),
    com_google_protobuf = dict(
        sha256 = "b7220b41481011305bf9100847cf294393973e869973a9661046601959b2960b",
        strip_prefix = "protobuf-3.8.0",
        urls = ["https://github.com/protocolbuffers/protobuf/releases/download/v3.8.0/protobuf-all-3.8.0.tar.gz"],
    ),
    grpc_httpjson_transcoding = dict(
        sha256 = "dedd76b0169eb8c72e479529301a1d9b914a4ccb4d2b5ddb4ebe92d63a7b2152",
        strip_prefix = "grpc-httpjson-transcoding-64d6ac985360b624d8e95105701b64a3814794cd",
        # 2018-12-19
        urls = ["https://github.com/grpc-ecosystem/grpc-httpjson-transcoding/archive/64d6ac985360b624d8e95105701b64a3814794cd.tar.gz"],
    ),
    io_bazel_rules_go = dict(
        sha256 = "a82a352bffae6bee4e95f68a8d80a70e87f42c4741e6a448bec11998fcc82329",
        urls = ["https://github.com/bazelbuild/rules_go/releases/download/0.18.5/rules_go-0.18.5.tar.gz"],
    ),
    rules_foreign_cc = dict(
        sha256 = "980c1b74f5c18ea099889b0fb0479ee34b8a02845d3d302ecb16b15d73d624c8",
        strip_prefix = "rules_foreign_cc-a0dc109915cea85909bef586e2b2a9bbdc6c8ff5",
        # 2019-06-04
        urls = ["https://github.com/bazelbuild/rules_foreign_cc/archive/a0dc109915cea85909bef586e2b2a9bbdc6c8ff5.tar.gz"],
    ),
    six_archive = dict(
        sha256 = "105f8d68616f8248e24bf0e9372ef04d3cc10104f1980f54d57b2ce73a5ad56a",
        urls = ["https://pypi.python.org/packages/source/s/six/six-1.10.0.tar.gz#md5=34eed507548117b2ab523ab14b2f8b55"],
    ),
<<<<<<< HEAD
    # I'd love to name this `com_github_google_subpar`, but something in the Subpar
    # code assumes its repository name is just `subpar`.
    subpar = dict(
        sha256 = "b80297a1b8d38027a86836dbadc22f55dc3ecad56728175381aa6330705ac10f",
        strip_prefix = "subpar-2.0.0",
        urls = ["https://github.com/google/subpar/archive/2.0.0.tar.gz"],
    ),
    org_llvm_llvm = dict(
        sha256 = "b6d6c324f9c71494c0ccaf3dac1f16236d970002b42bb24a6c9e1634f7d0f4e2",
        strip_prefix = "llvm-6.0.1.src",
        urls = ["http://releases.llvm.org/6.0.1/llvm-6.0.1.src.tar.xz"],
    ),
    com_github_wavm_wavm = dict(
        sha256 = "1acb11681657a0f32bb8c3d78117c742318c139d43eae70c6d34bbd9d9638135",
        strip_prefix = "WAVM-95dbf08c8695b8941e7020c557d8612f9d2af895",
        urls = ["https://github.com/WAVM/WAVM/archive/95dbf08c8695b8941e7020c557d8612f9d2af895.tar.gz"],
    ),
    wee8_linux = dict(
        # This archive was created using https://storage.googleapis.com/envoyproxy-wee8/wee8-archive.sh
        # and contains complete checkout of v8 with all dependencies necessary to build wee8 on Linux-x86_64.
        # TODO(PiotrSikora): switch to local compiler and provide single platform-agnostic archive.
        sha256 = "1caebced30cb9d3531be4720b70c9132c988b362160f7721bc01caeb572c0eb7",
        urls = ["https://storage.googleapis.com/envoyproxy-wee8/wee8-7.5.288.22-linux-x86_64.tar.gz"],
    ),
    wee8_macos = dict(
        # This archive was created using https://storage.googleapis.com/envoyproxy-wee8/wee8-archive.sh
        # and contains complete checkout of v8 with all dependencies necessary to build wee8 on macOS-x86_64.
        # TODO(PiotrSikora): switch to local compiler and provide single platform-agnostic archive.
        sha256 = "f84e423417db0b03b96e853b7d92f69be7d4936a33d1e8e05848fb146925ff68",
        urls = ["https://storage.googleapis.com/envoyproxy-wee8/wee8-7.5.288.22-macos-x86_64.tar.gz"],
    ),
=======
>>>>>>> 79c165f2
    io_opencensus_cpp = dict(
        sha256 = "d6d68704c419a9e892bd1f942e09509ebc5a318499a1abcf2c09734e5dc56e19",
        strip_prefix = "opencensus-cpp-1145dd77ffb7a2845c71c8e6ca188ef55e4ff607",
        urls = ["https://github.com/census-instrumentation/opencensus-cpp/archive/1145dd77ffb7a2845c71c8e6ca188ef55e4ff607.tar.gz"],
    ),
    com_github_curl = dict(
        sha256 = "821aeb78421375f70e55381c9ad2474bf279fc454b791b7e95fc83562951c690",
        strip_prefix = "curl-7.65.1",
        urls = ["https://github.com/curl/curl/releases/download/curl-7_65_1/curl-7.65.1.tar.gz"],
    ),
    com_googlesource_quiche = dict(
        # Static snapshot of https://quiche.googlesource.com/quiche/+archive/2a930469533c3b541443488a629fe25cd8ff53d0.tar.gz
        sha256 = "fcdebf54c89d839ffa7eefae166c8e4b551c765559db13ff15bff98047f344fb",
        urls = ["https://storage.googleapis.com/quiche-envoy-integration/2a930469533c3b541443488a629fe25cd8ff53d0.tar.gz"],
    ),
)<|MERGE_RESOLUTION|>--- conflicted
+++ resolved
@@ -224,14 +224,6 @@
         sha256 = "105f8d68616f8248e24bf0e9372ef04d3cc10104f1980f54d57b2ce73a5ad56a",
         urls = ["https://pypi.python.org/packages/source/s/six/six-1.10.0.tar.gz#md5=34eed507548117b2ab523ab14b2f8b55"],
     ),
-<<<<<<< HEAD
-    # I'd love to name this `com_github_google_subpar`, but something in the Subpar
-    # code assumes its repository name is just `subpar`.
-    subpar = dict(
-        sha256 = "b80297a1b8d38027a86836dbadc22f55dc3ecad56728175381aa6330705ac10f",
-        strip_prefix = "subpar-2.0.0",
-        urls = ["https://github.com/google/subpar/archive/2.0.0.tar.gz"],
-    ),
     org_llvm_llvm = dict(
         sha256 = "b6d6c324f9c71494c0ccaf3dac1f16236d970002b42bb24a6c9e1634f7d0f4e2",
         strip_prefix = "llvm-6.0.1.src",
@@ -256,8 +248,6 @@
         sha256 = "f84e423417db0b03b96e853b7d92f69be7d4936a33d1e8e05848fb146925ff68",
         urls = ["https://storage.googleapis.com/envoyproxy-wee8/wee8-7.5.288.22-macos-x86_64.tar.gz"],
     ),
-=======
->>>>>>> 79c165f2
     io_opencensus_cpp = dict(
         sha256 = "d6d68704c419a9e892bd1f942e09509ebc5a318499a1abcf2c09734e5dc56e19",
         strip_prefix = "opencensus-cpp-1145dd77ffb7a2845c71c8e6ca188ef55e4ff607",
