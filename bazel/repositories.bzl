--- conflicted
+++ resolved
@@ -143,12 +143,7 @@
     _com_github_envoyproxy_sqlparser()
     _com_googlesource_chromium_v8()
     _com_googlesource_quiche()
-<<<<<<< HEAD
-    _org_llvm_llvm()
-    _com_github_wavm_wavm()
-=======
     _com_googlesource_googleurl()
->>>>>>> 3504d40f
     _com_lightstep_tracer_cpp()
     _io_opentracing_cpp()
     _net_zlib()
