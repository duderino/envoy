--- conflicted
+++ resolved
@@ -49,16 +49,10 @@
         "//source/common/network:utility_lib",
         "//source/common/protobuf:utility_lib",
         "//source/common/tracing:http_tracer_lib",
-<<<<<<< HEAD
-        "@envoy_api//envoy/config/bootstrap/v2:pkg_cc_proto",
-        "@envoy_api//envoy/config/metrics/v2:pkg_cc_proto",
-        "@envoy_api//envoy/config/trace/v2:pkg_cc_proto",
-        "@envoy_api//envoy/config/wasm/v2:pkg_cc_proto",
-=======
         "@envoy_api//envoy/config/bootstrap/v3alpha:pkg_cc_proto",
         "@envoy_api//envoy/config/metrics/v3alpha:pkg_cc_proto",
         "@envoy_api//envoy/config/trace/v3alpha:pkg_cc_proto",
->>>>>>> 29b30911
+        "@envoy_api//envoy/config/wasm/v3alpha:pkg_cc_proto",
     ],
 )
 
