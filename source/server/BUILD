licenses(["notice"])  # Apache 2

load(
    "//bazel:envoy_build_system.bzl",
    "envoy_cc_library",
    "envoy_package",
    "envoy_proto_library",
    "envoy_select_hot_restart",
)

envoy_package()

envoy_cc_library(
    name = "backtrace_lib",
    hdrs = ["backtrace.h"],
    external_deps = [
        "abseil_stacktrace",
        "abseil_symbolize",
    ],
    tags = ["backtrace"],
    deps = ["//source/common/common:minimal_logger_lib"],
)

envoy_cc_library(
    name = "configuration_lib",
    srcs = ["configuration_impl.cc"],
    hdrs = ["configuration_impl.h"],
    deps = [
        "//include/envoy/http:filter_interface",
        "//include/envoy/network:connection_interface",
        "//include/envoy/network:filter_interface",
        "//include/envoy/runtime:runtime_interface",
        "//include/envoy/server:configuration_interface",
        "//include/envoy/server:filter_config_interface",
        "//include/envoy/server:instance_interface",
        "//include/envoy/server:tracer_config_interface",
        "//include/envoy/ssl:context_manager_interface",
        "//source/common/common:assert_lib",
        "//source/common/common:minimal_logger_lib",
        "//source/common/common:utility_lib",
        "//source/common/config:runtime_utility_lib",
        "//source/common/config:utility_lib",
        "//source/common/network:resolver_lib",
        "//source/common/network:utility_lib",
        "//source/common/protobuf:utility_lib",
        "//source/common/tracing:http_tracer_lib",
        "@envoy_api//envoy/api/v2:lds_cc",
        "@envoy_api//envoy/config/bootstrap/v2:bootstrap_cc",
        "@envoy_api//envoy/config/wasm/v2:wasm_cc",
    ],
)

envoy_cc_library(
    name = "connection_handler_lib",
    srcs = ["connection_handler_impl.cc"],
    hdrs = ["connection_handler_impl.h"],
    deps = [
        "//include/envoy/common:time_interface",
        "//include/envoy/event:deferred_deletable",
        "//include/envoy/event:dispatcher_interface",
        "//include/envoy/event:timer_interface",
        "//include/envoy/network:connection_handler_interface",
        "//include/envoy/network:connection_interface",
        "//include/envoy/network:filter_interface",
        "//include/envoy/network:listen_socket_interface",
        "//include/envoy/network:listener_interface",
        "//include/envoy/server:listener_manager_interface",
        "//include/envoy/stats:timespan",
        "//source/common/common:linked_object",
        "//source/common/common:non_copyable",
        "//source/common/network:connection_lib",
        "//source/extensions/transport_sockets:well_known_names",
    ],
)

envoy_cc_library(
    name = "drain_manager_lib",
    srcs = ["drain_manager_impl.cc"],
    hdrs = ["drain_manager_impl.h"],
    deps = [
        "//include/envoy/event:dispatcher_interface",
        "//include/envoy/event:timer_interface",
        "//include/envoy/runtime:runtime_interface",
        "//include/envoy/server:drain_manager_interface",
        "//include/envoy/server:instance_interface",
        "//source/common/common:assert_lib",
        "//source/common/common:minimal_logger_lib",
    ],
)

envoy_cc_library(
    name = "guarddog_lib",
    srcs = ["guarddog_impl.cc"],
    hdrs = ["guarddog_impl.h"],
    external_deps = ["abseil_optional"],
    deps = [
        ":watchdog_lib",
        "//include/envoy/api:api_interface",
        "//include/envoy/event:timer_interface",
        "//include/envoy/server:configuration_interface",
        "//include/envoy/server:guarddog_interface",
        "//include/envoy/server:watchdog_interface",
        "//include/envoy/stats:stats_interface",
        "//include/envoy/thread:thread_interface",
        "//source/common/common:assert_lib",
        "//source/common/common:minimal_logger_lib",
        "//source/common/common:thread_lib",
        "//source/common/event:libevent_lib",
    ],
)

envoy_proto_library(
    name = "hot_restart",
    srcs = ["hot_restart.proto"],
)

envoy_cc_library(
    name = "hot_restarting_base",
    srcs = envoy_select_hot_restart(["hot_restarting_base.cc"]),
    hdrs = envoy_select_hot_restart(["hot_restarting_base.h"]),
    deps = [
        ":hot_restart_cc",
        "//include/envoy/api:os_sys_calls_interface",
        "//include/envoy/event:dispatcher_interface",
        "//include/envoy/event:file_event_interface",
        "//include/envoy/server:hot_restart_interface",
        "//include/envoy/server:instance_interface",
        "//include/envoy/server:options_interface",
        "//source/common/api:os_sys_calls_lib",
        "//source/common/common:assert_lib",
        "//source/common/common:utility_lib",
        "//source/common/network:utility_lib",
    ],
)

envoy_cc_library(
    name = "hot_restarting_child",
    srcs = envoy_select_hot_restart(["hot_restarting_child.cc"]),
    hdrs = envoy_select_hot_restart(["hot_restarting_child.h"]),
    deps = [
        ":hot_restarting_base",
        "//source/common/stats:stat_merger_lib",
    ],
)

envoy_cc_library(
    name = "hot_restarting_parent",
    srcs = envoy_select_hot_restart(["hot_restarting_parent.cc"]),
    hdrs = envoy_select_hot_restart(["hot_restarting_parent.h"]),
    deps = [
        ":hot_restarting_base",
        "//source/common/memory:stats_lib",
    ],
)

envoy_cc_library(
    name = "hot_restart_lib",
    srcs = envoy_select_hot_restart(["hot_restart_impl.cc"]),
    hdrs = envoy_select_hot_restart(["hot_restart_impl.h"]),
    deps = [
        ":hot_restarting_child",
        ":hot_restarting_parent",
        "//include/envoy/api:os_sys_calls_interface",
        "//include/envoy/event:dispatcher_interface",
        "//include/envoy/event:file_event_interface",
        "//include/envoy/server:hot_restart_interface",
        "//include/envoy/server:instance_interface",
        "//include/envoy/server:options_interface",
        "//source/common/api:os_sys_calls_lib",
        "//source/common/common:assert_lib",
        "//source/common/stats:heap_stat_data_lib",
    ],
)

envoy_cc_library(
    name = "hot_restart_nop_lib",
    hdrs = ["hot_restart_nop_impl.h"],
    deps = [
        "//include/envoy/server:hot_restart_interface",
        "//source/common/stats:heap_stat_data_lib",
    ],
)

envoy_cc_library(
    name = "options_lib",
    srcs = ["options_impl.cc"] + select({
        "//bazel:linux_x86_64": ["options_impl_platform_linux.cc"],
        "//bazel:linux_aarch64": ["options_impl_platform_linux.cc"],
        "//bazel:linux_ppc": ["options_impl_platform_linux.cc"],
        "//conditions:default": ["options_impl_platform_default.cc"],
    }),
    hdrs = [
        "options_impl.h",
        "options_impl_platform.h",
    ] + select({
        "//bazel:linux_x86_64": ["options_impl_platform_linux.h"],
        "//bazel:linux_aarch64": ["options_impl_platform_linux.h"],
        "//bazel:linux_ppc": ["options_impl_platform_linux.h"],
        "//conditions:default": [],
    }),
    # TCLAP command line parser needs this to support int64_t/uint64_t in several build environments.
    copts = ["-DHAVE_LONG_LONG"],
    external_deps = ["tclap"],
    deps = [
        "//include/envoy/network:address_interface",
        "//include/envoy/server:options_interface",
        "//include/envoy/stats:stats_interface",
        "//source/common/api:os_sys_calls_lib",
        "//source/common/common:logger_lib",
        "//source/common/common:macros",
        "//source/common/common:version_lib",
        "//source/common/protobuf:utility_lib",
        "//source/common/stats:stats_lib",
    ],
)

envoy_cc_library(
    name = "overload_manager_lib",
    srcs = ["overload_manager_impl.cc"],
    hdrs = ["overload_manager_impl.h"],
    deps = [
        "//include/envoy/server:overload_manager_interface",
        "//include/envoy/stats:stats_interface",
        "//include/envoy/thread_local:thread_local_interface",
        "//source/common/common:logger_lib",
        "//source/common/config:utility_lib",
        "//source/server:resource_monitor_config_lib",
        "@envoy_api//envoy/config/overload/v2alpha:overload_cc",
    ],
)

envoy_cc_library(
    name = "lds_api_lib",
    srcs = ["lds_api.cc"],
    hdrs = ["lds_api.h"],
    deps = [
        "//include/envoy/config:subscription_factory_interface",
        "//include/envoy/config:subscription_interface",
        "//include/envoy/init:manager_interface",
        "//include/envoy/server:listener_manager_interface",
        "//source/common/common:cleanup_lib",
        "//source/common/config:resources_lib",
        "//source/common/config:utility_lib",
        "//source/common/init:target_lib",
        "//source/common/protobuf:utility_lib",
        "@envoy_api//envoy/api/v2:lds_cc",
    ],
)

envoy_cc_library(
    name = "listener_manager_lib",
    srcs = ["listener_manager_impl.cc"],
    hdrs = ["listener_manager_impl.h"],
    deps = [
        ":configuration_lib",
        ":drain_manager_lib",
        ":filter_chain_manager_lib",
        ":lds_api_lib",
        ":transport_socket_config_lib",
        "//include/envoy/server:filter_config_interface",
        "//include/envoy/server:listener_manager_interface",
        "//include/envoy/server:transport_socket_config_interface",
        "//include/envoy/server:worker_interface",
        "//source/common/api:os_sys_calls_lib",
        "//source/common/config:utility_lib",
        "//source/common/init:manager_lib",
        "//source/common/network:listen_socket_lib",
        "//source/common/network:resolver_lib",
        "//source/common/network:socket_option_factory_lib",
        "//source/common/network:utility_lib",
        "//source/common/protobuf:utility_lib",
        "//source/extensions/filters/listener:well_known_names",
        "//source/extensions/transport_sockets:well_known_names",
        "@envoy_api//envoy/admin/v2alpha:config_dump_cc",
        "@envoy_api//envoy/api/v2:lds_cc",
    ],
)

envoy_cc_library(
    name = "filter_chain_manager_lib",
    srcs = ["filter_chain_manager_impl.cc"],
    hdrs = ["filter_chain_manager_impl.h"],
    deps = [
        "//include/envoy/server:listener_manager_interface",
        "//include/envoy/server:transport_socket_config_interface",
        "//source/common/common:empty_string",
        "//source/common/config:utility_lib",
        "//source/common/network:cidr_range_lib",
        "//source/common/network:lc_trie_lib",
        "//source/server:configuration_lib",
    ],
)

envoy_cc_library(
    name = "process_context_lib",
    hdrs = ["process_context_impl.h"],
    deps = ["//include/envoy/server:process_context_interface"],
)

envoy_cc_library(
    name = "proto_descriptors_lib",
    srcs = ["proto_descriptors.cc"],
    hdrs = ["proto_descriptors.h"],
    deps = [
        "//source/common/common:assert_lib",
        "//source/common/config:protobuf_link_hacks",
        "//source/common/protobuf",
        "@envoy_api//envoy/api/v2:cds_cc",
        "@envoy_api//envoy/api/v2:eds_cc",
        "@envoy_api//envoy/api/v2:lds_cc",
        "@envoy_api//envoy/api/v2:rds_cc",
        "@envoy_api//envoy/api/v2:srds_cc",
        "@envoy_api//envoy/service/discovery/v2:ads_cc",
        "@envoy_api//envoy/service/discovery/v2:hds_cc",
        "@envoy_api//envoy/service/discovery/v2:rtds_cc",
        "@envoy_api//envoy/service/ratelimit/v2:rls_cc",
    ],
)

envoy_cc_library(
    name = "resource_monitor_config_lib",
    hdrs = ["resource_monitor_config_impl.h"],
    deps = [
        "//include/envoy/server:resource_monitor_config_interface",
    ],
)

envoy_cc_library(
    name = "wasm_config_lib",
    hdrs = ["wasm_config_impl.h"],
    deps = [
        "//include/envoy/server:wasm_config_interface",
    ],
)

envoy_cc_library(
    name = "server_lib",
    srcs = ["server.cc"],
    hdrs = ["server.h"],
    external_deps = [
        "abseil_node_hash_map",
        "abseil_optional",
    ],
    deps = [
        ":configuration_lib",
        ":connection_handler_lib",
        ":guarddog_lib",
        ":listener_hooks_lib",
        ":listener_manager_lib",
<<<<<<< HEAD
        ":wasm_config_lib",
=======
        ":ssl_context_manager_lib",
>>>>>>> bf169f9d
        ":worker_lib",
        "//include/envoy/event:dispatcher_interface",
        "//include/envoy/event:signal_interface",
        "//include/envoy/event:timer_interface",
        "//include/envoy/network:dns_interface",
        "//include/envoy/server:drain_manager_interface",
        "//include/envoy/server:instance_interface",
        "//include/envoy/server:listener_manager_interface",
        "//include/envoy/server:options_interface",
        "//include/envoy/server:process_context_interface",
        "//include/envoy/server:wasm_config_interface",
        "//include/envoy/server:wasm_interface",
        "//include/envoy/stats:stats_macros",
        "//include/envoy/tracing:http_tracer_interface",
        "//include/envoy/upstream:cluster_manager_interface",
        "//source/common/access_log:access_log_manager_lib",
        "//source/common/api:api_lib",
        "//source/common/buffer:buffer_lib",
        "//source/common/common:cleanup_lib",
        "//source/common/common:logger_lib",
        "//source/common/common:mutex_tracer_lib",
        "//source/common/common:utility_lib",
        "//source/common/common:version_lib",
        "//source/common/config:utility_lib",
        "//source/common/grpc:async_client_manager_lib",
        "//source/common/grpc:context_lib",
        "//source/common/http:codes_lib",
        "//source/common/http:context_lib",
        "//source/common/init:manager_lib",
        "//source/common/local_info:local_info_lib",
        "//source/common/memory:heap_shrinker_lib",
        "//source/common/memory:stats_lib",
        "//source/common/protobuf:utility_lib",
        "//source/common/router:rds_lib",
        "//source/common/runtime:runtime_lib",
        "//source/common/secret:secret_manager_impl_lib",
        "//source/common/singleton:manager_impl_lib",
        "//source/common/stats:thread_local_store_lib",
        "//source/common/upstream:cluster_manager_lib",
        "//source/common/upstream:health_discovery_service_lib",
        "//source/server:overload_manager_lib",
        "//source/server/http:admin_lib",
        "@envoy_api//envoy/config/bootstrap/v2:bootstrap_cc",
    ],
)

envoy_cc_library(
    name = "ssl_context_manager_lib",
    srcs = ["ssl_context_manager.cc"],
    hdrs = ["ssl_context_manager.h"],
    deps = [
        "//include/envoy/registry",
        "//include/envoy/ssl:context_manager_interface",
    ],
)

envoy_cc_library(
    name = "listener_hooks_lib",
    hdrs = ["listener_hooks.h"],
)

envoy_cc_library(
    name = "watchdog_lib",
    srcs = ["watchdog_impl.cc"],
    hdrs = ["watchdog_impl.h"],
    deps = [
        "//include/envoy/common:time_interface",
        "//include/envoy/event:dispatcher_interface",
        "//include/envoy/server:watchdog_interface",
        "//source/common/common:assert_lib",
    ],
)

envoy_cc_library(
    name = "worker_lib",
    srcs = ["worker_impl.cc"],
    hdrs = ["worker_impl.h"],
    deps = [
        ":connection_handler_lib",
        ":listener_hooks_lib",
        "//include/envoy/api:api_interface",
        "//include/envoy/event:dispatcher_interface",
        "//include/envoy/event:timer_interface",
        "//include/envoy/server:configuration_interface",
        "//include/envoy/server:guarddog_interface",
        "//include/envoy/server:listener_manager_interface",
        "//include/envoy/server:worker_interface",
        "//include/envoy/thread:thread_interface",
        "//include/envoy/thread_local:thread_local_interface",
    ],
)

envoy_cc_library(
    name = "transport_socket_config_lib",
    hdrs = ["transport_socket_config_impl.h"],
    deps = [
        "//include/envoy/server:transport_socket_config_interface",
    ],
)<|MERGE_RESOLUTION|>--- conflicted
+++ resolved
@@ -347,11 +347,8 @@
         ":guarddog_lib",
         ":listener_hooks_lib",
         ":listener_manager_lib",
-<<<<<<< HEAD
+        ":ssl_context_manager_lib",
         ":wasm_config_lib",
-=======
-        ":ssl_context_manager_lib",
->>>>>>> bf169f9d
         ":worker_lib",
         "//include/envoy/event:dispatcher_interface",
         "//include/envoy/event:signal_interface",
