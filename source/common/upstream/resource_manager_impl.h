--- conflicted
+++ resolved
@@ -65,10 +65,7 @@
       updateRemaining();
       open_gauge_.set(BasicResourceLimitImpl::canCreate() ? 0 : 1);
     }
-<<<<<<< HEAD
-=======
 
->>>>>>> e77ab3bf
     void decBy(uint64_t amount) override {
       BasicResourceLimitImpl::decBy(amount);
       updateRemaining();
