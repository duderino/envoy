--- conflicted
+++ resolved
@@ -68,10 +68,7 @@
       updateRemaining();
       open_gauge_.set(BasicResourceLimitImpl::canCreate() ? 0 : 1);
     }
-<<<<<<< HEAD
-=======
 
->>>>>>> ca28a10a
     void decBy(uint64_t amount) override {
       BasicResourceLimitImpl::decBy(amount);
       updateRemaining();
