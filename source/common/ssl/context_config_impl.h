--- conflicted
+++ resolved
@@ -62,13 +62,10 @@
     return !secret_provider_ || secret_provider_->secret();
   }
 
-<<<<<<< HEAD
-=======
-  Secret::DynamicSecretProvider* getDynamicSecretProvider() const override {
+  Secret::DynamicTlsCertificateSecretProvider* getDynamicSecretProvider() const override {
     return secret_provider_.get();
   }
 
->>>>>>> 5c75d864
 protected:
   ContextConfigImpl(const envoy::api::v2::auth::CommonTlsContext& config,
                     Secret::SecretManager& secret_manager, Init::Manager& init_manager);
@@ -77,22 +74,14 @@
   static unsigned
   tlsVersionFromProto(const envoy::api::v2::auth::TlsParameters_TlsProtocol& version,
                       unsigned default_version);
-<<<<<<< HEAD
   void readCertChainConfig(const envoy::api::v2::auth::CommonTlsContext& config,
                            Init::Manager& init_manager);
-=======
-  void readCertChainConfig(const envoy::api::v2::auth::CommonTlsContext& config);
->>>>>>> 5c75d864
 
   static const std::string DEFAULT_CIPHER_SUITES;
   static const std::string DEFAULT_ECDH_CURVES;
 
   Secret::SecretManager& secret_manager_;
-<<<<<<< HEAD
   Secret::DynamicTlsCertificateSecretProviderSharedPtr secret_provider_;
-=======
-  Secret::DynamicSecretProviderSharedPtr secret_provider_;
->>>>>>> 5c75d864
   std::string cert_chain_;
   std::string private_key_;
   const std::string alpn_protocols_;
