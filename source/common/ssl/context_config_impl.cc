#include "common/ssl/context_config_impl.h"

#include <memory>
#include <string>

#include "envoy/ssl/tls_certificate_config.h"

#include "common/common/assert.h"
#include "common/common/empty_string.h"
#include "common/config/datasource.h"
#include "common/config/tls_context_json.h"
#include "common/protobuf/utility.h"

#include "openssl/ssl.h"

namespace Envoy {
namespace Ssl {

const std::string ContextConfigImpl::DEFAULT_CIPHER_SUITES =
    "[ECDHE-ECDSA-AES128-GCM-SHA256|ECDHE-ECDSA-CHACHA20-POLY1305]:"
    "[ECDHE-RSA-AES128-GCM-SHA256|ECDHE-RSA-CHACHA20-POLY1305]:"
    "ECDHE-ECDSA-AES128-SHA:"
    "ECDHE-RSA-AES128-SHA:"
    "AES128-GCM-SHA256:"
    "AES128-SHA:"
    "ECDHE-ECDSA-AES256-GCM-SHA384:"
    "ECDHE-RSA-AES256-GCM-SHA384:"
    "ECDHE-ECDSA-AES256-SHA:"
    "ECDHE-RSA-AES256-SHA:"
    "AES256-GCM-SHA384:"
    "AES256-SHA";

const std::string ContextConfigImpl::DEFAULT_ECDH_CURVES = "X25519:P-256";

ContextConfigImpl::ContextConfigImpl(const envoy::api::v2::auth::CommonTlsContext& config,
<<<<<<< HEAD
                                     Secret::SecretManager& secret_manager,
                                     Init::Manager& init_manager)
=======
                                     Secret::SecretManager& secret_manager)
>>>>>>> 5c75d864
    : secret_manager_(secret_manager),
      alpn_protocols_(RepeatedPtrUtil::join(config.alpn_protocols(), ",")),
      alt_alpn_protocols_(config.deprecated_v1().alt_alpn_protocols()),
      cipher_suites_(StringUtil::nonEmptyStringOrDefault(
          RepeatedPtrUtil::join(config.tls_params().cipher_suites(), ":"), DEFAULT_CIPHER_SUITES)),
      ecdh_curves_(StringUtil::nonEmptyStringOrDefault(
          RepeatedPtrUtil::join(config.tls_params().ecdh_curves(), ":"), DEFAULT_ECDH_CURVES)),
      ca_cert_(Config::DataSource::read(config.validation_context().trusted_ca(), true)),
      ca_cert_path_(Config::DataSource::getPath(config.validation_context().trusted_ca())),
      certificate_revocation_list_(
          Config::DataSource::read(config.validation_context().crl(), true)),
      certificate_revocation_list_path_(
          Config::DataSource::getPath(config.validation_context().crl())),
      cert_chain_path_(
          config.tls_certificates().empty()
              ? ""
              : Config::DataSource::getPath(config.tls_certificates()[0].certificate_chain())),
      private_key_path_(
          config.tls_certificates().empty()
              ? ""
              : Config::DataSource::getPath(config.tls_certificates()[0].private_key())),
      verify_subject_alt_name_list_(config.validation_context().verify_subject_alt_name().begin(),
                                    config.validation_context().verify_subject_alt_name().end()),
      verify_certificate_hash_list_(config.validation_context().verify_certificate_hash().begin(),
                                    config.validation_context().verify_certificate_hash().end()),
      verify_certificate_spki_list_(config.validation_context().verify_certificate_spki().begin(),
                                    config.validation_context().verify_certificate_spki().end()),
      allow_expired_certificate_(config.validation_context().allow_expired_certificate()),
      min_protocol_version_(
          tlsVersionFromProto(config.tls_params().tls_minimum_protocol_version(), TLS1_VERSION)),
      max_protocol_version_(
          tlsVersionFromProto(config.tls_params().tls_maximum_protocol_version(), TLS1_2_VERSION)) {
<<<<<<< HEAD
  readCertChainConfig(config, init_manager);

=======

  readCertChainConfig(config);
  ENVOY_LOG(info, "Received ca_cert (ca_cert_: {})", ca_cert_);
>>>>>>> 5c75d864
  if (ca_cert_.empty()) {
    if (!certificate_revocation_list_.empty()) {
      throw EnvoyException(fmt::format("Failed to load CRL from {} without trusted CA",
                                       certificateRevocationListPath()));
    }
    if (!verify_subject_alt_name_list_.empty()) {
      throw EnvoyException(fmt::format("SAN-based verification of peer certificates without "
                                       "trusted CA is insecure and not allowed"));
    }
    if (allow_expired_certificate_) {
      throw EnvoyException(
          fmt::format("Certificate validity period is always ignored without trusted CA"));
    }
  }
}

<<<<<<< HEAD
void ContextConfigImpl::readCertChainConfig(const envoy::api::v2::auth::CommonTlsContext& config,
                                            Init::Manager& init_manager) {
=======
void ContextConfigImpl::readCertChainConfig(const envoy::api::v2::auth::CommonTlsContext& config) {
>>>>>>> 5c75d864
  if (!config.tls_certificates().empty()) {
    cert_chain_ = Config::DataSource::read(config.tls_certificates()[0].certificate_chain(), true);
    private_key_ = Config::DataSource::read(config.tls_certificates()[0].private_key(), true);
    return;
  }
  if (!config.tls_certificate_sds_secret_configs().empty()) {
<<<<<<< HEAD
    auto secret_name = config.tls_certificate_sds_secret_configs()[0].name();
    if (!config.tls_certificate_sds_secret_configs()[0].has_sds_config()) {
      // static secret
      const auto secret = secret_manager_.findStaticTlsCertificate(secret_name);
=======
    const auto& secret_config = config.tls_certificate_sds_secret_configs()[0];
    const auto& secret_name = secret_config.name();
    if (!secret_config.has_sds_config()) {
      // static secret
      const auto& secret = secret_manager_.findStaticTlsCertificate(secret_name);
>>>>>>> 5c75d864
      if (secret) {
        cert_chain_ = secret->certificateChain();
        private_key_ = secret->privateKey();
        return;
      } else {
        throw EnvoyException(fmt::format("Unknown static secret: {}", secret_name));
      }
    } else {
<<<<<<< HEAD
      secret_provider_ = secret_manager_.findOrCreateDynamicTlsCertificateSecretProvider(
          config.tls_certificate_sds_secret_configs()[0].sds_config(), secret_name, init_manager);
=======
      secret_provider_ = secret_manager_.findOrCreateDynamicSecretProvider(
          secret_config.sds_config(), secret_name);
>>>>>>> 5c75d864
      return;
    }
  }
}

unsigned ContextConfigImpl::tlsVersionFromProto(
    const envoy::api::v2::auth::TlsParameters_TlsProtocol& version, unsigned default_version) {
  switch (version) {
  case envoy::api::v2::auth::TlsParameters::TLS_AUTO:
    return default_version;
  case envoy::api::v2::auth::TlsParameters::TLSv1_0:
    return TLS1_VERSION;
  case envoy::api::v2::auth::TlsParameters::TLSv1_1:
    return TLS1_1_VERSION;
  case envoy::api::v2::auth::TlsParameters::TLSv1_2:
    return TLS1_2_VERSION;
  case envoy::api::v2::auth::TlsParameters::TLSv1_3:
    return TLS1_3_VERSION;
  default:
    NOT_IMPLEMENTED;
  }

  NOT_REACHED;
}

const std::string& ContextConfigImpl::certChain() const {
  if (secret_provider_ && secret_provider_->secret()) {
    return secret_provider_->secret()->certificateChain();
  }
<<<<<<< HEAD

=======
>>>>>>> 5c75d864
  return cert_chain_;
}

const std::string& ContextConfigImpl::privateKey() const {
  if (secret_provider_ && secret_provider_->secret()) {
    return secret_provider_->secret()->privateKey();
  }
<<<<<<< HEAD

=======
>>>>>>> 5c75d864
  return private_key_;
}

ClientContextConfigImpl::ClientContextConfigImpl(
    const envoy::api::v2::auth::UpstreamTlsContext& config, Secret::SecretManager& secret_manager,
    Init::Manager& init_manager)
    : ContextConfigImpl(config.common_tls_context(), secret_manager, init_manager),
      server_name_indication_(config.sni()), allow_renegotiation_(config.allow_renegotiation()) {
  // BoringSSL treats this as a C string, so embedded NULL characters will not
  // be handled correctly.
  if (server_name_indication_.find('\0') != std::string::npos) {
    throw EnvoyException("SNI names containing NULL-byte are not allowed");
  }
  // TODO(PiotrSikora): Support multiple TLS certificates.
  if ((config.common_tls_context().tls_certificates().size() +
       config.common_tls_context().tls_certificate_sds_secret_configs().size()) > 1) {
    throw EnvoyException("Multiple TLS certificates are not supported for client contexts");
  }
}

ClientContextConfigImpl::ClientContextConfigImpl(const Json::Object& config,
                                                 Secret::SecretManager& secret_manager,
                                                 Init::Manager& init_manager)
    : ClientContextConfigImpl(
          [&config] {
            envoy::api::v2::auth::UpstreamTlsContext upstream_tls_context;
            Config::TlsContextJson::translateUpstreamTlsContext(config, upstream_tls_context);
            return upstream_tls_context;
          }(),
          secret_manager, init_manager) {}

ServerContextConfigImpl::ServerContextConfigImpl(
    const envoy::api::v2::auth::DownstreamTlsContext& config, Secret::SecretManager& secret_manager,
    Init::Manager& init_manager)
    : ContextConfigImpl(config.common_tls_context(), secret_manager, init_manager),
      require_client_certificate_(
          PROTOBUF_GET_WRAPPED_OR_DEFAULT(config, require_client_certificate, false)),
      session_ticket_keys_([&config] {
        std::vector<SessionTicketKey> ret;

        switch (config.session_ticket_keys_type_case()) {
        case envoy::api::v2::auth::DownstreamTlsContext::kSessionTicketKeys:
          for (const auto& datasource : config.session_ticket_keys().keys()) {
            validateAndAppendKey(ret, Config::DataSource::read(datasource, false));
          }
          break;
        case envoy::api::v2::auth::DownstreamTlsContext::kSessionTicketKeysSdsSecretConfig:
          throw EnvoyException("SDS not supported yet");
          break;
        case envoy::api::v2::auth::DownstreamTlsContext::SESSION_TICKET_KEYS_TYPE_NOT_SET:
          break;
        default:
          throw EnvoyException(fmt::format("Unexpected case for oneof session_ticket_keys: {}",
                                           config.session_ticket_keys_type_case()));
        }

        return ret;
      }()) {
  // TODO(PiotrSikora): Support multiple TLS certificates.
  if ((config.common_tls_context().tls_certificates().size() +
       config.common_tls_context().tls_certificate_sds_secret_configs().size()) != 1) {
    throw EnvoyException("A single TLS certificate is required for server contexts");
  }
}

ServerContextConfigImpl::ServerContextConfigImpl(const Json::Object& config,
                                                 Secret::SecretManager& secret_manager,
                                                 Init::Manager& init_manager)
    : ServerContextConfigImpl(
          [&config] {
            envoy::api::v2::auth::DownstreamTlsContext downstream_tls_context;
            Config::TlsContextJson::translateDownstreamTlsContext(config, downstream_tls_context);
            return downstream_tls_context;
          }(),
          secret_manager, init_manager) {}

// Append a SessionTicketKey to keys, initializing it with key_data.
// Throws if key_data is invalid.
void ServerContextConfigImpl::validateAndAppendKey(
    std::vector<ServerContextConfig::SessionTicketKey>& keys, const std::string& key_data) {
  // If this changes, need to figure out how to deal with key files
  // that previously worked. For now, just assert so we'll notice that
  // it changed if it does.
  static_assert(sizeof(SessionTicketKey) == 80, "Input is expected to be this size");

  if (key_data.size() != sizeof(SessionTicketKey)) {
    throw EnvoyException(fmt::format("Incorrect TLS session ticket key length. "
                                     "Length {}, expected length {}.",
                                     key_data.size(), sizeof(SessionTicketKey)));
  }

  keys.emplace_back();
  SessionTicketKey& dst_key = keys.back();

  std::copy_n(key_data.begin(), dst_key.name_.size(), dst_key.name_.begin());
  size_t pos = dst_key.name_.size();
  std::copy_n(key_data.begin() + pos, dst_key.hmac_key_.size(), dst_key.hmac_key_.begin());
  pos += dst_key.hmac_key_.size();
  std::copy_n(key_data.begin() + pos, dst_key.aes_key_.size(), dst_key.aes_key_.begin());
  pos += dst_key.aes_key_.size();
  ASSERT(key_data.begin() + pos == key_data.end());
}

} // namespace Ssl
} // namespace Envoy<|MERGE_RESOLUTION|>--- conflicted
+++ resolved
@@ -33,12 +33,8 @@
 const std::string ContextConfigImpl::DEFAULT_ECDH_CURVES = "X25519:P-256";
 
 ContextConfigImpl::ContextConfigImpl(const envoy::api::v2::auth::CommonTlsContext& config,
-<<<<<<< HEAD
                                      Secret::SecretManager& secret_manager,
                                      Init::Manager& init_manager)
-=======
-                                     Secret::SecretManager& secret_manager)
->>>>>>> 5c75d864
     : secret_manager_(secret_manager),
       alpn_protocols_(RepeatedPtrUtil::join(config.alpn_protocols(), ",")),
       alt_alpn_protocols_(config.deprecated_v1().alt_alpn_protocols()),
@@ -71,14 +67,10 @@
           tlsVersionFromProto(config.tls_params().tls_minimum_protocol_version(), TLS1_VERSION)),
       max_protocol_version_(
           tlsVersionFromProto(config.tls_params().tls_maximum_protocol_version(), TLS1_2_VERSION)) {
-<<<<<<< HEAD
+
   readCertChainConfig(config, init_manager);
-
-=======
-
-  readCertChainConfig(config);
   ENVOY_LOG(info, "Received ca_cert (ca_cert_: {})", ca_cert_);
->>>>>>> 5c75d864
+
   if (ca_cert_.empty()) {
     if (!certificate_revocation_list_.empty()) {
       throw EnvoyException(fmt::format("Failed to load CRL from {} without trusted CA",
@@ -95,30 +87,18 @@
   }
 }
 
-<<<<<<< HEAD
 void ContextConfigImpl::readCertChainConfig(const envoy::api::v2::auth::CommonTlsContext& config,
                                             Init::Manager& init_manager) {
-=======
-void ContextConfigImpl::readCertChainConfig(const envoy::api::v2::auth::CommonTlsContext& config) {
->>>>>>> 5c75d864
   if (!config.tls_certificates().empty()) {
     cert_chain_ = Config::DataSource::read(config.tls_certificates()[0].certificate_chain(), true);
     private_key_ = Config::DataSource::read(config.tls_certificates()[0].private_key(), true);
     return;
   }
   if (!config.tls_certificate_sds_secret_configs().empty()) {
-<<<<<<< HEAD
     auto secret_name = config.tls_certificate_sds_secret_configs()[0].name();
     if (!config.tls_certificate_sds_secret_configs()[0].has_sds_config()) {
       // static secret
       const auto secret = secret_manager_.findStaticTlsCertificate(secret_name);
-=======
-    const auto& secret_config = config.tls_certificate_sds_secret_configs()[0];
-    const auto& secret_name = secret_config.name();
-    if (!secret_config.has_sds_config()) {
-      // static secret
-      const auto& secret = secret_manager_.findStaticTlsCertificate(secret_name);
->>>>>>> 5c75d864
       if (secret) {
         cert_chain_ = secret->certificateChain();
         private_key_ = secret->privateKey();
@@ -127,13 +107,8 @@
         throw EnvoyException(fmt::format("Unknown static secret: {}", secret_name));
       }
     } else {
-<<<<<<< HEAD
       secret_provider_ = secret_manager_.findOrCreateDynamicTlsCertificateSecretProvider(
           config.tls_certificate_sds_secret_configs()[0].sds_config(), secret_name, init_manager);
-=======
-      secret_provider_ = secret_manager_.findOrCreateDynamicSecretProvider(
-          secret_config.sds_config(), secret_name);
->>>>>>> 5c75d864
       return;
     }
   }
@@ -163,10 +138,7 @@
   if (secret_provider_ && secret_provider_->secret()) {
     return secret_provider_->secret()->certificateChain();
   }
-<<<<<<< HEAD
-
-=======
->>>>>>> 5c75d864
+
   return cert_chain_;
 }
 
@@ -174,10 +146,7 @@
   if (secret_provider_ && secret_provider_->secret()) {
     return secret_provider_->secret()->privateKey();
   }
-<<<<<<< HEAD
-
-=======
->>>>>>> 5c75d864
+
   return private_key_;
 }
 
