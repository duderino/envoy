#pragma once

#include "common/config/well_known_names.h"

namespace Envoy {
namespace Extensions {
namespace HttpFilters {

/**
 * Well-known http filter names.
  NOTE: New filters should use the well known name: envoy.filters.http.name.
 */
class HttpFilterNameValues {
public:
  // Buffer filter
  const std::string Buffer = "envoy.buffer";
  // CORS filter
  const std::string Cors = "envoy.cors";
  // CSRF filter
  const std::string Csrf = "envoy.csrf";
  // Dynamo filter
  const std::string Dynamo = "envoy.http_dynamo_filter";
  // Fault filter
  const std::string Fault = "envoy.fault";
  // GRPC http1 bridge filter
  const std::string GrpcHttp1Bridge = "envoy.grpc_http1_bridge";
  // GRPC json transcoder filter
  const std::string GrpcJsonTranscoder = "envoy.grpc_json_transcoder";
  // GRPC web filter
  const std::string GrpcWeb = "envoy.grpc_web";
  // GRPC http1 reverse bridge filter
  const std::string GrpcHttp1ReverseBridge = "envoy.filters.http.grpc_http1_reverse_bridge";
  // Gzip filter
  const std::string EnvoyGzip = "envoy.gzip";
  // IP tagging filter
  const std::string IpTagging = "envoy.ip_tagging";
  // Rate limit filter
  const std::string RateLimit = "envoy.rate_limit";
  // Router filter
  const std::string Router = "envoy.router";
  // Health checking filter
  const std::string HealthCheck = "envoy.health_check";
  // Lua filter
  const std::string Lua = "envoy.lua";
  // Squash filter
  const std::string Squash = "envoy.squash";
  // External Authorization filter
  const std::string ExtAuthorization = "envoy.ext_authz";
  // RBAC HTTP Authorization filter
  const std::string Rbac = "envoy.filters.http.rbac";
  // JWT authentication filter
  const std::string JwtAuthn = "envoy.filters.http.jwt_authn";
  // Header to metadata filter
  const std::string HeaderToMetadata = "envoy.filters.http.header_to_metadata";
  // Tap filter
  const std::string Tap = "envoy.filters.http.tap";
<<<<<<< HEAD
  // Wasm filter
  const std::string Wasm = "envoy.wasm";
=======
  // Original Src Filter
  const std::string OriginalSrc = "envoy.filters.http.original_src";
>>>>>>> 4fa3e9fa

  // Converts names from v1 to v2
  const Config::V1Converter v1_converter_;

  // NOTE: Do not add any new filters to this list. All future filters are v2 only.
  HttpFilterNameValues()
      : v1_converter_({Buffer, Cors, Dynamo, Fault, GrpcHttp1Bridge, GrpcJsonTranscoder, GrpcWeb,
                       HeaderToMetadata, HealthCheck, IpTagging, RateLimit, Router, Lua,
                       ExtAuthorization}) {}
};

using HttpFilterNames = ConstSingleton<HttpFilterNameValues>;

} // namespace HttpFilters
} // namespace Extensions
} // namespace Envoy<|MERGE_RESOLUTION|>--- conflicted
+++ resolved
@@ -8,7 +8,7 @@
 
 /**
  * Well-known http filter names.
-  NOTE: New filters should use the well known name: envoy.filters.http.name.
+ * NOTE: New filters should use the well known name: envoy.filters.http.name.
  */
 class HttpFilterNameValues {
 public:
@@ -54,13 +54,10 @@
   const std::string HeaderToMetadata = "envoy.filters.http.header_to_metadata";
   // Tap filter
   const std::string Tap = "envoy.filters.http.tap";
-<<<<<<< HEAD
+  // Original Src Filter
+  const std::string OriginalSrc = "envoy.filters.http.original_src";
   // Wasm filter
   const std::string Wasm = "envoy.wasm";
-=======
-  // Original Src Filter
-  const std::string OriginalSrc = "envoy.filters.http.original_src";
->>>>>>> 4fa3e9fa
 
   // Converts names from v1 to v2
   const Config::V1Converter v1_converter_;
