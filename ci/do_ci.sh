#!/bin/bash

# Run a CI build/test target, e.g. docs, asan.

set -e

build_setup_args=""
if [[ "$1" == "fix_format" || "$1" == "check_format" || "$1" == "check_repositories" || \
        "$1" == "check_spelling" || "$1" == "fix_spelling" || "$1" == "bazel.clang_tidy" || \
        "$1" == "check_spelling_pedantic" || "$1" == "fix_spelling_pedantic" || "$1" == "bazel.compile_time_options" ]]; then
  build_setup_args="-nofetch"
fi

. "$(dirname "$0")"/setup_cache.sh
. "$(dirname "$0")"/build_setup.sh $build_setup_args
cd "${ENVOY_SRCDIR}"

echo "building using ${NUM_CPUS} CPUs"

function collect_build_profile() {
  cp -f "$(bazel info output_base)/command.profile" "${ENVOY_BUILD_PROFILE}/$1.profile" || true
}

function bazel_with_collection() {
  declare -r BAZEL_OUTPUT="${ENVOY_SRCDIR}"/bazel.output.txt
  bazel $* | tee "${BAZEL_OUTPUT}"
  declare BAZEL_STATUS="${PIPESTATUS[0]}"
  if [ "${BAZEL_STATUS}" != "0" ]
  then
    declare -r FAILED_TEST_LOGS="$(grep "  /build.*test.log" "${BAZEL_OUTPUT}" | sed -e 's/  \/build.*\/testlogs\/\(.*\)/\1/')"
    pushd bazel-testlogs
    for f in ${FAILED_TEST_LOGS}
    do
      cp --parents -f $f "${ENVOY_FAILED_TEST_LOGS}"
    done
    popd
    exit "${BAZEL_STATUS}"
  fi
  collect_build_profile $1
}

function cp_binary_for_outside_access() {
  DELIVERY_LOCATION="$1"
  cp -f \
    "${ENVOY_SRCDIR}"/bazel-bin/source/exe/envoy-static \
    "${ENVOY_DELIVERY_DIR}"/"${DELIVERY_LOCATION}"
}

function cp_binary_for_image_build() {
  # TODO(mattklein123): Replace this with caching and a different job which creates images.
  echo "Copying binary for image build..."
  mkdir -p "${ENVOY_SRCDIR}"/build_"$1"
  cp -f "${ENVOY_DELIVERY_DIR}"/envoy "${ENVOY_SRCDIR}"/build_"$1"
  mkdir -p "${ENVOY_SRCDIR}"/build_"$1"_stripped
  strip "${ENVOY_DELIVERY_DIR}"/envoy -o "${ENVOY_SRCDIR}"/build_"$1"_stripped/envoy
}

# When testing memory consumption, we want to test against exact byte-counts
# where possible. As these differ between platforms and compile options, we
# define the 'release' builds as canonical and test them only in CI, so the
# toolchain is kept consistent. This ifdef is checked in
# test/common/stats/stat_test_utility.cc when computing
# Stats::TestUtil::MemoryTest::mode().
MEMORY_TEST_EXACT_ARGS="--cxxopt=-DMEMORY_TEST_EXACT=1"

function bazel_binary_build() {
  BINARY_TYPE="$1"
  if [[ "${BINARY_TYPE}" == "release" ]]; then
    COMPILE_TYPE="opt"
    CONFIG_ARGS="$MEMORY_TEST_EXACT_ARGS"
  elif [[ "${BINARY_TYPE}" == "debug" ]]; then
    COMPILE_TYPE="dbg"
  elif [[ "${BINARY_TYPE}" == "sizeopt" ]]; then
    # The COMPILE_TYPE variable is redundant in this case and is only here for
    # readability. It is already set in the .bazelrc config for sizeopt.
    COMPILE_TYPE="opt"
    CONFIG_ARGS="--config=sizeopt"
  elif [[ "${BINARY_TYPE}" == "fastbuild" ]]; then
    COMPILE_TYPE="fastbuild"
  fi

  echo "Building..."
  bazel build ${BAZEL_BUILD_OPTIONS} -c "${COMPILE_TYPE}" //source/exe:envoy-static ${CONFIG_ARGS}
  collect_build_profile "${BINARY_TYPE}"_build

  # Copy the envoy-static binary somewhere that we can access outside of the
  # container.
  cp_binary_for_outside_access envoy

  cp_binary_for_image_build "${BINARY_TYPE}"
}

CI_TARGET=$1

if [[ $# -gt 1 ]]; then
  shift
  TEST_TARGETS=$*
else
  TEST_TARGETS=//test/...
fi

if [[ "$CI_TARGET" == "bazel.release" ]]; then
  setup_clang_toolchain
  echo "bazel release build with tests..."
  bazel_binary_build release
  RELEASE_OPTIONS="-c opt ${MEMORY_TEST_EXACT_ARGS}"
  BAZEL_TEST_RELEASE_OPTIONS="test ${BAZEL_TEST_OPTIONS} ${RELEASE_OPTIONS}"

<<<<<<< HEAD
  echo "Testing ${TEST_TARGETS}"
  if [[ "$TEST_TARGETS" == "//test/..." ]]; then
    # We have various test binaries in the test directory such as tools, benchmarks, etc. We
    # run a build pass to make sure they compile.
    bazel build ${BAZEL_BUILD_OPTIONS} -c opt //include/... //source/... //test/...
=======
  if [[ $# -gt 1 ]]; then
    shift
    echo "Testing $* ..."
    # Run only specified tests. Argument can be a single test
    # (e.g. '//test/common/common:assert_test') or a test group (e.g. '//test/common/...')
    bazel_with_collection $BAZEL_TEST_RELEASE_OPTIONS $*
  else
    echo "Testing..."
    # We have various test binaries in the test directory such as tools, benchmarks, etc. We
    # run a build pass to make sure they compile.

    bazel build ${BAZEL_BUILD_OPTIONS} ${RELEASE_OPTIONS} //include/... //source/... //test/...
    # Now run all of the tests which should already be compiled.
    bazel_with_collection $BAZEL_TEST_RELEASE_OPTIONS //test/...
>>>>>>> 4fa3e9fa
  fi
  # Now run all of the tests which should already be compiled.
  bazel_with_collection test ${BAZEL_TEST_OPTIONS} -c opt ${TEST_TARGETS}
  exit 0
elif [[ "$CI_TARGET" == "bazel.release.server_only" ]]; then
  setup_clang_toolchain
  echo "bazel release build..."
  bazel_binary_build release
  exit 0
elif [[ "$1" == "bazel.sizeopt.server_only" ]]; then
  setup_clang_toolchain
  echo "bazel size optimized build..."
  bazel_binary_build sizeopt
  exit 0
elif [[ "$1" == "bazel.sizeopt" ]]; then
  setup_clang_toolchain
  echo "bazel size optimized build with tests..."
  bazel_binary_build sizeopt
  echo "Testing..."
  bazel test ${BAZEL_TEST_OPTIONS} //test/... --config=sizeopt
  exit 0
elif [[ "$CI_TARGET" == "bazel.debug" ]]; then
  setup_clang_toolchain
  echo "bazel debug build with tests..."
<<<<<<< HEAD
  bazel_debug_binary_build
  echo "Testing ${TEST_TARGETS}"
  bazel test ${BAZEL_TEST_OPTIONS} -c dbg ${TEST_TARGETS}
=======
  bazel_binary_build debug
  echo "Testing..."
  bazel test ${BAZEL_TEST_OPTIONS} -c dbg //test/...
>>>>>>> 4fa3e9fa
  exit 0
elif [[ "$CI_TARGET" == "bazel.debug.server_only" ]]; then
  setup_clang_toolchain
  echo "bazel debug build..."
  bazel_binary_build debug
  exit 0
elif [[ "$CI_TARGET" == "bazel.asan" ]]; then
  setup_clang_toolchain
  echo "bazel ASAN/UBSAN debug build with tests"
  echo "Building and testing envoy tests ${TEST_TARGETS}"
  bazel_with_collection test ${BAZEL_TEST_OPTIONS} -c dbg --config=clang-asan ${TEST_TARGETS}
  echo "Building and testing envoy-filter-example tests..."
  pushd "${ENVOY_FILTER_EXAMPLE_SRCDIR}"
  bazel_with_collection test ${BAZEL_TEST_OPTIONS} -c dbg --config=clang-asan \
    //:echo2_integration_test //:envoy_binary_test
  popd
  # Also validate that integration test traffic tapping (useful when debugging etc.)
  # works. This requires that we set TAP_PATH. We do this under bazel.asan to
  # ensure a debug build in CI.
  echo "Validating integration test traffic tapping..."
  TAP_TMP=/tmp/tap/
  rm -rf "${TAP_TMP}"
  mkdir -p "${TAP_TMP}"
  bazel_with_collection test ${BAZEL_TEST_OPTIONS} -c dbg --config=clang-asan \
    //test/extensions/transport_sockets/tls/integration:ssl_integration_test \
    --test_env=TAP_PATH="${TAP_TMP}/tap"
  # Verify that some pb_text files have been created. We can't check for pcap,
  # since tcpdump is not available in general due to CircleCI lack of support
  # for privileged Docker executors.
  ls -l "${TAP_TMP}"/tap_*.pb_text > /dev/null
  exit 0
elif [[ "$CI_TARGET" == "bazel.tsan" ]]; then
  setup_clang_toolchain
  echo "bazel TSAN debug build with tests"
  echo "Building and testing envoy tests ${TEST_TARGETS}"
  bazel_with_collection test ${BAZEL_TEST_OPTIONS} -c dbg --config=clang-tsan ${TEST_TARGETS}
  echo "Building and testing envoy-filter-example tests..."
  cd "${ENVOY_FILTER_EXAMPLE_SRCDIR}"
  bazel_with_collection test ${BAZEL_TEST_OPTIONS} -c dbg --config=clang-tsan \
    //:echo2_integration_test //:envoy_binary_test
  exit 0
elif [[ "$CI_TARGET" == "bazel.dev" ]]; then
  setup_clang_toolchain
  # This doesn't go into CI but is available for developer convenience.
  echo "bazel fastbuild build with tests..."
  echo "Building..."
<<<<<<< HEAD
  bazel build ${BAZEL_BUILD_OPTIONS} -c fastbuild //source/exe:envoy-static
  # Copy the envoy-static binary somewhere that we can access outside of the
  # container for developers.
  cp -f \
    "${ENVOY_SRCDIR}"/bazel-bin/source/exe/envoy-static \
    "${ENVOY_DELIVERY_DIR}"/envoy-fastbuild
  echo "Building and testing ${TEST_TARGETS}"
  bazel test ${BAZEL_TEST_OPTIONS} -c fastbuild ${TEST_TARGETS}
=======
  bazel_binary_build fastbuild

  echo "Building and testing..."
  bazel test ${BAZEL_TEST_OPTIONS} -c fastbuild //test/...
>>>>>>> 4fa3e9fa
  exit 0
elif [[ "$CI_TARGET" == "bazel.compile_time_options" ]]; then
  # Right now, none of the available compile-time options conflict with each other. If this
  # changes, this build type may need to be broken up.
  # TODO(mpwarres): remove quiche=enabled once QUICHE is built by default.
  COMPILE_TIME_OPTIONS="\
    --config libc++ \
    --define signal_trace=disabled \
    --define hot_restart=disabled \
    --define google_grpc=disabled \
    --define boringssl=fips \
    --define log_debug_assert_in_release=enabled \
    --define quiche=enabled \
    --define path_normalization_by_default=true \
  "
  setup_clang_toolchain
  # This doesn't go into CI but is available for developer convenience.
  echo "bazel with different compiletime options build with tests..."
  # Building all the dependencies from scratch to link them against libc++.
  echo "Building..."
  bazel build ${BAZEL_BUILD_OPTIONS} ${COMPILE_TIME_OPTIONS} -c dbg //source/exe:envoy-static
  echo "Building and testing ${TEST_TARGETS}"
  bazel test ${BAZEL_TEST_OPTIONS} ${COMPILE_TIME_OPTIONS} -c dbg ${TEST_TARGETS}

  # "--define log_debug_assert_in_release=enabled" must be tested with a release build, so run only
  # these tests under "-c opt" to save time in CI.
  bazel test ${BAZEL_TEST_OPTIONS} ${COMPILE_TIME_OPTIONS} -c opt //test/common/common:assert_test //test/server:server_test
  exit 0
elif [[ "$CI_TARGET" == "bazel.ipv6_tests" ]]; then
  # This is around until Circle supports IPv6. We try to run a limited set of IPv6 tests as fast
  # as possible for basic sanity testing.

  # Hack to avoid returning IPv6 DNS
  sed -i 's_#precedence ::ffff:0:0/96  100_precedence ::ffff:0:0/96  100_' /etc/gai.conf
  # Debug IPv6 network issues
  apt-get update && apt-get install -y dnsutils net-tools curl && \
    ifconfig && \
    route -A inet -A inet6 && \
    curl -v https://go.googlesource.com && \
    curl -6 -v https://go.googlesource.com && \
    dig go.googlesource.com A go.googlesource.com AAAA

  setup_clang_toolchain
  echo "Testing..."
  bazel_with_collection test ${BAZEL_TEST_OPTIONS} --test_env=ENVOY_IP_TEST_VERSIONS=v6only -c fastbuild \
    //test/integration/... //test/common/network/...
  exit 0
elif [[ "$CI_TARGET" == "bazel.api" ]]; then
  setup_clang_toolchain
  echo "Building API..."
  bazel build ${BAZEL_BUILD_OPTIONS} -c fastbuild @envoy_api//envoy/...
  echo "Testing API..."
  bazel_with_collection test ${BAZEL_TEST_OPTIONS} -c fastbuild @envoy_api//test/... @envoy_api//tools/... \
    @envoy_api//tools:tap2pcap_test
  exit 0
elif [[ "$CI_TARGET" == "bazel.coverage" ]]; then
  setup_gcc_toolchain
  echo "bazel coverage build with tests ${TEST_TARGETS}"

  # gcovr is a pain to run with `bazel run`, so package it up into a
  # relocatable and hermetic-ish .par file.
  bazel build @com_github_gcovr_gcovr//:gcovr.par
  export GCOVR="/tmp/gcovr.par"
  cp -f "${ENVOY_SRCDIR}/bazel-bin/external/com_github_gcovr_gcovr/gcovr.par" ${GCOVR}

  # Reduce the amount of memory and number of cores Bazel tries to use to
  # prevent it from launching too many subprocesses. This should prevent the
  # system from running out of memory and killing tasks. See discussion on
  # https://github.com/envoyproxy/envoy/pull/5611.
  # TODO(akonradi): use --local_cpu_resources flag once Bazel has a release
  # after 0.21.
  [ -z "$CIRCLECI" ] || export BAZEL_TEST_OPTIONS="${BAZEL_TEST_OPTIONS} --local_resources=12288,4,1"

  test/run_envoy_bazel_coverage.sh ${TEST_TARGETS}
  collect_build_profile coverage
  exit 0
elif [[ "$CI_TARGET" == "bazel.clang_tidy" ]]; then
  setup_clang_toolchain
  ci/run_clang_tidy.sh
  exit 0
elif [[ "$CI_TARGET" == "bazel.coverity" ]]; then
  # Coverity Scan version 2017.07 fails to analyze the entirely of the Envoy
  # build when compiled with Clang 5. Revisit when Coverity Scan explicitly
  # supports Clang 5. Until this issue is resolved, run Coverity Scan with
  # the GCC toolchain.
  setup_gcc_toolchain
  echo "bazel Coverity Scan build"
  echo "Building..."
  /build/cov-analysis/bin/cov-build --dir "${ENVOY_BUILD_DIR}"/cov-int bazel build --action_env=LD_PRELOAD ${BAZEL_BUILD_OPTIONS} \
    -c opt //source/exe:envoy-static
  # tar up the coverity results
  tar czvf "${ENVOY_BUILD_DIR}"/envoy-coverity-output.tgz -C "${ENVOY_BUILD_DIR}" cov-int
  # Copy the Coverity results somewhere that we can access outside of the container.
  cp -f \
     "${ENVOY_BUILD_DIR}"/envoy-coverity-output.tgz \
     "${ENVOY_DELIVERY_DIR}"/envoy-coverity-output.tgz
  exit 0
elif [[ "$CI_TARGET" == "fix_format" ]]; then
  echo "fix_format..."
  ./tools/check_format.py fix
  ./tools/format_python_tools.sh fix
  exit 0
elif [[ "$CI_TARGET" == "check_format" ]]; then
  echo "check_format_test..."
  ./tools/check_format_test_helper.py --log=WARN
  echo "check_format..."
  ./tools/check_format.py check
  ./tools/format_python_tools.sh check
  exit 0
elif [[ "$CI_TARGET" == "check_repositories" ]]; then
  echo "check_repositories..."
  ./tools/check_repositories.sh
  exit 0
elif [[ "$CI_TARGET" == "check_spelling" ]]; then
  echo "check_spelling..."
  ./tools/check_spelling.sh check
  exit 0
elif [[ "$CI_TARGET" == "fix_spelling" ]];then
  echo "fix_spell..."
  ./tools/check_spelling.sh fix
  exit 0
elif [[ "$CI_TARGET" == "check_spelling_pedantic" ]]; then
  echo "check_spelling_pedantic..."
  ./tools/check_spelling_pedantic.py check
  exit 0
elif [[ "$CI_TARGET" == "fix_spelling_pedantic" ]]; then
  echo "fix_spelling_pedantic..."
  ./tools/check_spelling_pedantic.py fix
  exit 0
elif [[ "$CI_TARGET" == "docs" ]]; then
  echo "generating docs..."
  docs/build.sh
  exit 0
else
  echo "Invalid do_ci.sh target, see ci/README.md for valid targets."
  exit 1
fi<|MERGE_RESOLUTION|>--- conflicted
+++ resolved
@@ -103,31 +103,13 @@
   setup_clang_toolchain
   echo "bazel release build with tests..."
   bazel_binary_build release
-  RELEASE_OPTIONS="-c opt ${MEMORY_TEST_EXACT_ARGS}"
-  BAZEL_TEST_RELEASE_OPTIONS="test ${BAZEL_TEST_OPTIONS} ${RELEASE_OPTIONS}"
-
-<<<<<<< HEAD
+  BAZEL_BUILD_OPTIONS="-c opt ${MEMORY_TEST_EXACT_ARGS}"
+
   echo "Testing ${TEST_TARGETS}"
   if [[ "$TEST_TARGETS" == "//test/..." ]]; then
     # We have various test binaries in the test directory such as tools, benchmarks, etc. We
     # run a build pass to make sure they compile.
     bazel build ${BAZEL_BUILD_OPTIONS} -c opt //include/... //source/... //test/...
-=======
-  if [[ $# -gt 1 ]]; then
-    shift
-    echo "Testing $* ..."
-    # Run only specified tests. Argument can be a single test
-    # (e.g. '//test/common/common:assert_test') or a test group (e.g. '//test/common/...')
-    bazel_with_collection $BAZEL_TEST_RELEASE_OPTIONS $*
-  else
-    echo "Testing..."
-    # We have various test binaries in the test directory such as tools, benchmarks, etc. We
-    # run a build pass to make sure they compile.
-
-    bazel build ${BAZEL_BUILD_OPTIONS} ${RELEASE_OPTIONS} //include/... //source/... //test/...
-    # Now run all of the tests which should already be compiled.
-    bazel_with_collection $BAZEL_TEST_RELEASE_OPTIONS //test/...
->>>>>>> 4fa3e9fa
   fi
   # Now run all of the tests which should already be compiled.
   bazel_with_collection test ${BAZEL_TEST_OPTIONS} -c opt ${TEST_TARGETS}
@@ -152,15 +134,9 @@
 elif [[ "$CI_TARGET" == "bazel.debug" ]]; then
   setup_clang_toolchain
   echo "bazel debug build with tests..."
-<<<<<<< HEAD
-  bazel_debug_binary_build
+  bazel_binary_build debug
   echo "Testing ${TEST_TARGETS}"
   bazel test ${BAZEL_TEST_OPTIONS} -c dbg ${TEST_TARGETS}
-=======
-  bazel_binary_build debug
-  echo "Testing..."
-  bazel test ${BAZEL_TEST_OPTIONS} -c dbg //test/...
->>>>>>> 4fa3e9fa
   exit 0
 elif [[ "$CI_TARGET" == "bazel.debug.server_only" ]]; then
   setup_clang_toolchain
@@ -207,8 +183,7 @@
   # This doesn't go into CI but is available for developer convenience.
   echo "bazel fastbuild build with tests..."
   echo "Building..."
-<<<<<<< HEAD
-  bazel build ${BAZEL_BUILD_OPTIONS} -c fastbuild //source/exe:envoy-static
+  bazel_binary_build fastbuild
   # Copy the envoy-static binary somewhere that we can access outside of the
   # container for developers.
   cp -f \
@@ -216,12 +191,6 @@
     "${ENVOY_DELIVERY_DIR}"/envoy-fastbuild
   echo "Building and testing ${TEST_TARGETS}"
   bazel test ${BAZEL_TEST_OPTIONS} -c fastbuild ${TEST_TARGETS}
-=======
-  bazel_binary_build fastbuild
-
-  echo "Building and testing..."
-  bazel test ${BAZEL_TEST_OPTIONS} -c fastbuild //test/...
->>>>>>> 4fa3e9fa
   exit 0
 elif [[ "$CI_TARGET" == "bazel.compile_time_options" ]]; then
   # Right now, none of the available compile-time options conflict with each other. If this
