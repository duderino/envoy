--- conflicted
+++ resolved
@@ -29,13 +29,8 @@
 // of the Envoy v2 configuration. See the :ref:`v2 configuration overview
 // <config_overview_bootstrap>` for more detail.
 
-<<<<<<< HEAD
 // Bootstrap :ref:`configuration overview <config_overview_v2_bootstrap>`.
 // [#next-free-field: 22]
-=======
-// Bootstrap :ref:`configuration overview <config_overview_bootstrap>`.
-// [#next-free-field: 21]
->>>>>>> bb7ceff4
 message Bootstrap {
   message StaticResources {
     // Static :ref:`Listeners <envoy_api_msg_Listener>`. These listeners are
