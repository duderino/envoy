#!/usr/bin/env python3

# Diff or copy protoxform artifacts from Bazel cache back to the source tree.

import os
import re
import shutil
import string
import subprocess
import sys

from api_proto_plugin import utils

from importlib.util import spec_from_loader, module_from_spec
from importlib.machinery import SourceFileLoader

# api/bazel/external_protos_deps.bzl must have a .bzl suffix for Starlark
# import, so we are forced to this workaround.
_external_proto_deps_spec = spec_from_loader(
    'external_proto_deps',
    SourceFileLoader('external_proto_deps', 'api/bazel/external_proto_deps.bzl'))
external_proto_deps = module_from_spec(_external_proto_deps_spec)
_external_proto_deps_spec.loader.exec_module(external_proto_deps)

# These .proto import direct path prefixes are already handled by
# api_proto_package() as implicit dependencies.
API_BUILD_SYSTEM_IMPORT_PREFIXES = [
    'google/api/annotations.proto',
    'google/protobuf/',
    'google/rpc/status.proto',
    'validate/validate.proto',
]

BUILD_FILE_TEMPLATE = string.Template(
    """# DO NOT EDIT. This file is generated by tools/proto_sync.py.

load("@envoy_api//bazel:api_build_system.bzl", "api_proto_package")

licenses(["notice"])  # Apache 2

api_proto_package($fields)
""")

IMPORT_REGEX = re.compile('import "(.*)";')
SERVICE_REGEX = re.compile('service \w+ {')


class ProtoSyncError(Exception):
  pass


class RequiresReformatError(ProtoSyncError):

  def __init__(self, message):
    super(RequiresReformatError, self).__init__(
        '%s; either run ./ci/do_ci.sh fix_format or ./tools/proto_format.sh fix to reformat.\n' %
        message)


def LabelPaths(label, src_suffix):
  """Compute single proto file source/destination paths from a Bazel proto label.

  Args:
    label: Bazel source proto label string.
    src_suffix: suffix string to append to source path.

  Returns:
    source, destination path tuple. The source indicates where in the Bazel
      cache the protoxform.py artifact with src_suffix can be found. The
      destination is a provisional path in the Envoy source tree for copying the
      contents of source when run in fix mode.
  """
  src = utils.BazelBinPathForOutputArtifact(label, src_suffix)
  dst = 'api/%s' % utils.ProtoFileCanonicalFromLabel(label)
  return src, dst


def SyncProtoFile(cmd, src, dst):
  """Diff or in-place update a single proto file from protoxform.py Bazel cache artifacts."

  Args:
    cmd: 'check' or 'fix'.
    src: source path.
    dst: destination path.
  """
  if cmd == 'fix':
    shutil.copyfile(src, dst)
  else:
    try:
      subprocess.check_call(['diff', src, dst])
    except subprocess.CalledProcessError:
      raise RequiresReformatError('%s and %s do not match' % (src, dst))


def SyncV2(cmd, src_labels):
  """Diff or in-place update v2 protos from protoxform.py Bazel cache artifacts."

  Args:
    cmd: 'check' or 'fix'.
    src_labels: Bazel label for source protos.
  """
  for s in src_labels:
    src, dst = LabelPaths(s, '.v2.proto')
    SyncProtoFile(cmd, src, dst)


def SyncV3Alpha(cmd, src_labels):
  """Diff or in-place update v3alpha protos from protoxform.py Bazel cache artifacts."

  Args:
    cmd: 'check' or 'fix'.
    src_labels: Bazel label for source protos.
  """
  for s in src_labels:
    src, dst = LabelPaths(s, '.v3alpha.proto')
    # Skip empty files, this indicates this file isn't modified in next version.
    if os.stat(src).st_size == 0:
      continue
    # Skip unversioned package namespaces. TODO(htuch): fix this to use the type
    # DB and proper upgrade paths.
    if 'v2' in dst:
      dst = re.sub('v2alpha\d?|v2', 'v3alpha', dst)
      SyncProtoFile(cmd, src, dst)
    elif 'envoy/type/matcher' in dst:
      dst = re.sub('/type/matcher/', '/type/matcher/v3alpha/', dst)
      SyncProtoFile(cmd, src, dst)
    elif 'envoy/type' in dst:
      dst = re.sub('/type/', '/type/v3alpha/', dst)
      SyncProtoFile(cmd, src, dst)


def GetImportDeps(proto_path):
  """Obtain the Bazel dependencies for the import paths from a .proto file.

  Args:
    proto_path: path to .proto.

  Returns:
    A list of Bazel targets reflecting the imports in the .proto at proto_path.
  """
  imports = []
  with open(proto_path, 'r', encoding='utf8') as f:
    for line in f:
      match = re.match(IMPORT_REGEX, line)
      if match:
        import_path = match.group(1)
        # We can ignore imports provided implicitly by api_proto_package().
        if any(import_path.startswith(p) for p in API_BUILD_SYSTEM_IMPORT_PREFIXES):
          continue
        # Special case handling for in-built versioning annotations.
        if import_path == 'udpa/api/annotations/versioning.proto':
          imports.append('@com_github_cncf_udpa//udpa/api/annotations:pkg')
          continue
        # Explicit remapping for external deps, compute paths for envoy/*.
        if import_path in external_proto_deps.EXTERNAL_PROTO_IMPORT_BAZEL_DEP_MAP:
          imports.append(external_proto_deps.EXTERNAL_PROTO_IMPORT_BAZEL_DEP_MAP[import_path])
          continue
        if import_path.startswith('envoy/'):
          # Ignore package internal imports.
          if os.path.dirname(os.path.join('api', import_path)) == os.path.dirname(proto_path):
            continue
          imports.append('//%s:pkg' % os.path.dirname(import_path))
          continue
        raise ProtoSyncError(
            'Unknown import path mapping for %s, please update the mappings in tools/proto_sync.py.\n'
            % import_path)
  return imports


def HasServices(proto_path):
  """Does a .proto file have any service definitions?

  Args:
    proto_path: path to .proto.

  Returns:
    True iff there are service definitions in the .proto at proto_path.
  """
  with open(proto_path, 'r', encoding='utf8') as f:
    for line in f:
      if re.match(SERVICE_REGEX, line):
        return True
  return False


def BuildFileContents(root, files):
  """Compute the canonical BUILD contents for an api/ proto directory.

  Args:
    root: base path to directory.
    files: a list of files in the directory.

  Returns:
    A string containing the canonical BUILD file content for root.
  """
  import_deps = set(sum([GetImportDeps(os.path.join(root, f)) for f in files], []))
  has_services = any(HasServices(os.path.join(root, f)) for f in files)
  fields = []
  if has_services:
    fields.append('    has_services = True,')
  if import_deps:
    if len(import_deps) == 1:
      formatted_deps = '"%s"' % list(import_deps)[0]
    else:
      formatted_deps = '\n' + '\n'.join(
          '        "%s",' % dep
          for dep in sorted(import_deps, key=lambda s: s.replace(':', '!'))) + '\n    '
    fields.append('    deps = [%s],' % formatted_deps)
  formatted_fields = '\n' + '\n'.join(fields) + '\n' if fields else ''
  return BUILD_FILE_TEMPLATE.substitute(fields=formatted_fields)


def SyncBuildFiles(cmd):
  """Diff or in-place update api/ BUILD files.

  Args:
    cmd: 'check' or 'fix'.
  """
<<<<<<< HEAD
  for root, dirs, files in os.walk('api/envoy/'):
=======
  for root, dirs, files in os.walk('api/'):
    # Skip support files.
    if root == 'api/versioning':
      continue
>>>>>>> d9b135de
    is_proto_dir = any(f.endswith('.proto') for f in files)
    if not is_proto_dir:
      continue
    build_contents = BuildFileContents(root, files)
    build_path = os.path.join(root, 'BUILD')
    if cmd == 'fix':
      with open(build_path, 'w') as f:
        f.write(build_contents)
    else:
      with open(build_path, 'r') as f:
        if build_contents != f.read():
          raise RequiresReformatError('%s is not canonically formatted' % build_path)


if __name__ == '__main__':
  cmd = sys.argv[1]
  src_labels = sys.argv[2:]
  try:
    SyncV2(cmd, src_labels)
    SyncV3Alpha(cmd, src_labels)
    SyncBuildFiles(cmd)
  except ProtoSyncError as e:
    sys.stderr.write('%s\n' % e)
    sys.exit(1)<|MERGE_RESOLUTION|>--- conflicted
+++ resolved
@@ -216,14 +216,10 @@
   Args:
     cmd: 'check' or 'fix'.
   """
-<<<<<<< HEAD
-  for root, dirs, files in os.walk('api/envoy/'):
-=======
   for root, dirs, files in os.walk('api/'):
     # Skip support files.
     if root == 'api/versioning':
       continue
->>>>>>> d9b135de
     is_proto_dir = any(f.endswith('.proto') for f in files)
     if not is_proto_dir:
       continue
